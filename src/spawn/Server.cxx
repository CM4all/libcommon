--- conflicted
+++ resolved
@@ -55,14 +55,8 @@
 
 #include <boost/intrusive/list.hpp>
 
+#include <forward_list>
 #include <system_error>
-<<<<<<< HEAD
-=======
-#include <algorithm>
-#include <forward_list>
-#include <memory>
-#include <map>
->>>>>>> dee8b72a
 
 #include <unistd.h>
 #include <sys/socket.h>
