--- conflicted
+++ resolved
@@ -433,11 +433,10 @@
 	void CopyFrom(AllocatorPtr alloc, const TranslateResponse &src);
 
 #if TRANSLATION_ENABLE_CACHE
-<<<<<<< HEAD
 	/**
 	 * Copy data from #src for storing in the translation cache.
 	 *
-	 * Throws HttpMessageResponse(HTTP_STATUS_BAD_REQUEST) on base
+	 * Throws HttpMessageResponse(HTTP_STATUS_BAD_GATEWAY) on base
 	 * mismatch.
 	 */
 	void CacheStore(AllocatorPtr alloc, const TranslateResponse &src,
@@ -455,29 +454,6 @@
 	 */
 	UniqueRegex CompileRegex() const;
 	UniqueRegex CompileInverseRegex() const;
-=======
-    /**
-     * Copy data from #src for storing in the translation cache.
-     *
-     * Throws HttpMessageResponse(HTTP_STATUS_BAD_GATEWAY) on base
-     * mismatch.
-     */
-    void CacheStore(AllocatorPtr alloc, const TranslateResponse &src,
-                    const char *uri);
-
-    /**
-     * Throws std::runtime_error on error.
-     */
-    void CacheLoad(AllocatorPtr alloc, const TranslateResponse &src,
-                   const char *uri);
-#endif
-
-    /**
-     * Throws std::runtime_error on error.
-     */
-    UniqueRegex CompileRegex() const;
-    UniqueRegex CompileInverseRegex() const;
->>>>>>> 83d65f55
 
 #if TRANSLATION_ENABLE_EXPAND
 	/**
